CRDB
====

`crdb` is a wrapper around the logic for issuing SQL transactions which performs
retries (as required by CockroachDB).

Note that unfortunately there is no generic way of extracting a pg error code;
the library has to recognize driver-dependent error types. We currently support
<<<<<<< HEAD
`github.com/lib/pq` and `github.com/jackc/pgx`.

Note for developers: if you make any changes here (especially if they modify public
APIs), please verify that the code in https://github.com/cockroachdb/examples-go 
still works and update as necessary.
=======
`github.com/lib/pq` and `github.com/jackc/pgconn` (which is used by
`github.com/jackc/pgx/v4`; previous pgx versions are not supported).
>>>>>>> 6a63f8ae
<|MERGE_RESOLUTION|>--- conflicted
+++ resolved
@@ -6,13 +6,9 @@
 
 Note that unfortunately there is no generic way of extracting a pg error code;
 the library has to recognize driver-dependent error types. We currently support
-<<<<<<< HEAD
-`github.com/lib/pq` and `github.com/jackc/pgx`.
+`github.com/lib/pq` and `github.com/jackc/pgconn` (which is used by
+`github.com/jackc/pgx/v4`; previous pgx versions are not supported).
 
 Note for developers: if you make any changes here (especially if they modify public
 APIs), please verify that the code in https://github.com/cockroachdb/examples-go 
-still works and update as necessary.
-=======
-`github.com/lib/pq` and `github.com/jackc/pgconn` (which is used by
-`github.com/jackc/pgx/v4`; previous pgx versions are not supported).
->>>>>>> 6a63f8ae
+still works and update as necessary.